use crate::agent::job_manager::JobManager;
use crate::db::db_errors::ShinkaiDBError;
use crate::db::ShinkaiDB;
use crate::vector_fs::vector_fs::VectorFS;
use keyphrases::KeyPhraseExtractor;
use shinkai_message_primitives::schemas::shinkai_name::ShinkaiName;
use shinkai_message_primitives::shinkai_utils::job_scope::JobScope;
use shinkai_message_primitives::shinkai_utils::shinkai_logging::{shinkai_log, ShinkaiLogLevel, ShinkaiLogOption};
use shinkai_vector_resources::embedding_generator::{EmbeddingGenerator, RemoteEmbeddingGenerator};
use shinkai_vector_resources::embeddings::Embedding;
use shinkai_vector_resources::vector_resource::{
    deep_search_scores_average_out, BaseVectorResource, Node, ResultsMode, RetrievedNode, ScoringMode, TraversalMethod,
    TraversalOption, VRHeader,
};
use std::collections::HashMap;
use std::result::Result::Ok;
use std::sync::Arc;
use tokio::sync::Mutex;

impl JobManager {
    /// Helper method which fetches all local VRs, & directly linked FSItem Vector Resources specified in the given JobScope.
    /// Returns all of them in a single list ready to be used.
    /// Of note, this does not fetch resources inside of folders in the job scope, as those are not fetched in whole,
    /// but instead have a deep vector search performed on them via the VectorFS itself separately.
    pub async fn fetch_job_scope_direct_resources(
        db: Arc<ShinkaiDB>,
        vector_fs: Arc<VectorFS>,
        job_scope: &JobScope,
        profile: &ShinkaiName,
    ) -> Result<Vec<BaseVectorResource>, ShinkaiDBError> {
        let mut resources = Vec::new();

        // Add local resources to the list
        for local_entry in &job_scope.local_vrkai {
            resources.push(local_entry.vrkai.resource.clone());
        }

        for fs_item in &job_scope.vector_fs_items {
            let reader = vector_fs
                .new_reader(profile.clone(), fs_item.path.clone(), profile.clone())
                .await?;

            let ret_resource = vector_fs.retrieve_vector_resource(&reader).await?;
            resources.push(ret_resource);
        }

        Ok(resources)
    }

    /// Performs multiple proximity vector searches within the job scope based on extracting keywords from the query text.
    /// Attempts to take at least 1 proximity group per keyword that is from a VR different than the highest scored node, to encourage wider diversity in results.
    /// Returns the search results and the description/summary text of the VR the highest scored retrieved node is from.
    pub async fn keyword_chained_job_scope_vector_search(
        db: Arc<ShinkaiDB>,
        vector_fs: Arc<VectorFS>,
        job_scope: &JobScope,
        query_text: String,
        user_profile: &ShinkaiName,
        generator: RemoteEmbeddingGenerator,
        num_of_top_results: u64,
        max_tokens_in_prompt: usize,
    ) -> Result<(Vec<RetrievedNode>, Option<String>), ShinkaiDBError> {
        let mut master_intro_hashmap: HashMap<String, Vec<RetrievedNode>> = HashMap::new();
        // First perform a standard job scope vector search using the whole query text
        let query = generator.generate_embedding_default(&query_text).await?;
        let (mut ret_groups, intro_hashmap) = JobManager::internal_job_scope_vector_search_groups(
            db.clone(),
            vector_fs.clone(),
            job_scope,
            query,
            query_text.clone(),
            num_of_top_results,
            user_profile,
            true,
            generator.clone(),
            max_tokens_in_prompt,
        )
        .await?;
        // Insert the contents of intro_hashmap into master_intro_hashmap
        for (key, value) in intro_hashmap {
            if !master_intro_hashmap.contains_key(&key) {
                master_intro_hashmap.insert(key, value);
            }
        }

        // Initialize included_vrs vector with the resource header id of the first node from each ret_node_group, if it exists
        let mut included_vrs: Vec<String> = Vec::new();
        for ret_node_group in ret_groups.iter() {
            if let Some(first_node) = ret_node_group.get(0) {
                included_vrs.push(first_node.resource_header.reference_string());
            }
        }

        // Extract top 3 keywords from the query_text
        let keywords = Self::extract_keywords_from_text(&query_text, 0);

        // Now we proceed to keyword search chaining logic.
        for keyword in keywords {
            let keyword_query = generator.generate_embedding_default(&keyword).await?;
            let (keyword_ret_nodes_groups, keyword_intro_hashmap) =
                JobManager::internal_job_scope_vector_search_groups(
                    db.clone(),
                    vector_fs.clone(),
                    job_scope,
                    keyword_query,
                    keyword.clone(),
                    num_of_top_results,
                    user_profile,
                    true,
                    generator.clone(),
                    max_tokens_in_prompt,
                )
                .await?;

            // Insert the contents into master_intro_hashmap
            for (key, value) in keyword_intro_hashmap {
                if !master_intro_hashmap.contains_key(&key) {
                    master_intro_hashmap.insert(key, value);
                }
            }

            // Start looping through the vector search results for this keyword
            let mut keyword_node_inserted = false;
            let mut from_unique_vr = false;
            for group in keyword_ret_nodes_groups.iter() {
                if let Some(first_group_node) = group.get(0) {
                    if !ret_groups.iter().any(|ret_group| group == ret_group) {
                        // If the node is unique and we haven't inserted any keyword node yet
                        if !keyword_node_inserted {
                            // Insert the first node that is not in ret_nodes
                            if ret_groups.len() >= 3 {
                                ret_groups.insert(3, group.clone()); // Insert at the 3rd position
                            } else {
                                ret_groups.push(group.clone()); // If less than 3 nodes, just append
                            }
                            keyword_node_inserted = true;

                            // Check if this keyword node is from a unique VR
                            from_unique_vr =
                                !included_vrs.contains(&first_group_node.resource_header.reference_string());
                            // Update the included_vrs
                            included_vrs.push(first_group_node.resource_header.reference_string());

                            // If the first unique node is from a unique VR, no need to continue going through rest of the keyword_nodes
                            if from_unique_vr {
                                break;
                            }
                        } else {
                            // If we're attempting to insert a unique VR node and found one
                            if ret_groups.len() >= 4 {
                                ret_groups.insert(4, group.clone()); // Insert at the 4th position if possible
                            } else {
                                ret_groups.push(group.clone()); // Otherwise, just append
                            }
                            // Once a unique VR node is inserted, no need to continue for this keyword
                            break;
                        }
                    }
                }
            }
        }

        // Flatten the retrieved node groups into a single list
        let mut flattened_result_nodes = ret_groups.into_iter().flatten().collect::<Vec<_>>();

        // For the top 25 results, fetch their VRs' intros and include them at the front of the list
        // TODO: Slight efficiency improvement if we use the first 5 unflattened groups. Improve later.
        let mut final_nodes = Vec::new();
        let mut added_intros = HashMap::new();
        let mut first_intro_text = None;
        for node in &mut flattened_result_nodes.iter().take(25) {
            if let Some(intro_text_nodes) = master_intro_hashmap.get(&node.resource_header.reference_string()) {
                if !added_intros.contains_key(&node.resource_header.reference_string()) {
                    // Add the intro nodes, and the ref string to added_intros
                    for intro_node in intro_text_nodes.iter() {
                        final_nodes.push(intro_node.clone());
                        added_intros.insert(node.resource_header.reference_string(), true);
                    }
                }
                if first_intro_text.is_none() {
                    if let Some(intro_text_node) = intro_text_nodes.get(0) {
                        if let Ok(intro_text) = intro_text_node.node.get_text_content() {
                            first_intro_text = Some(intro_text.to_string());
                        }
                    }
                }
            }
        }

        // Add the rest of the result nodes, skipping any that already are added up front
        for node in flattened_result_nodes.iter() {
            if !final_nodes
                .iter()
                .take(10)
                .any(|result_node| result_node.node.content == node.node.content)
            {
                final_nodes.push(node.clone());
            }
        }

        // println!(
        //     "\n\n\nDone Vector Searching: {}\n------------------------------------------------",
        //     query_text
        // );

        // for node in &final_nodes {
        //     eprintln!("{:?} - {:?}\n", node.score as f32, node.format_for_prompt(3500));
        // }

        Ok((final_nodes, first_intro_text))
    }

    /// Extracts top N keywords from the given text.
    fn extract_keywords_from_text(text: &str, num_keywords: usize) -> Vec<String> {
        // Create a new KeyPhraseExtractor with a maximum of num_keywords keywords
        let extractor = KeyPhraseExtractor::new(text, num_keywords);

        // Get the keywords and their scores
        let keywords = extractor.get_keywords();

        // Return only the keywords, discarding the scores
        keywords.into_iter().map(|(_score, keyword)| keyword).collect()
    }

    /// Perform a vector search on all local & VectorFS-held Vector Resources specified in the JobScope.
    /// If include_description is true then adds the description of the highest scored Vector Resource as an auto-included
    /// RetrievedNode at the front of the returned list.
<<<<<<< HEAD
    async fn internal_job_scope_vector_search(
=======
    #[allow(clippy::too_many_arguments)]
    pub async fn job_scope_vector_search(
>>>>>>> a0422f4b
        db: Arc<ShinkaiDB>,
        vector_fs: Arc<VectorFS>,
        job_scope: &JobScope,
        query: Embedding,
        query_text: String,
        num_of_top_results: u64,
        profile: &ShinkaiName,
        include_description: bool,
        generator: RemoteEmbeddingGenerator,
        max_tokens_in_prompt: usize,
    ) -> Result<Vec<RetrievedNode>, ShinkaiDBError> {
        let results = Self::internal_job_scope_vector_search_groups(
            db,
            vector_fs,
            job_scope,
            query,
            query_text,
            num_of_top_results,
            profile,
            include_description,
            generator,
            max_tokens_in_prompt,
        )
        .await?;

        let sorted_retrieved_node_groups = results.0;
        let sorted_retrieved_nodes = sorted_retrieved_node_groups.into_iter().flatten().collect::<Vec<_>>();
        Ok(sorted_retrieved_nodes)
    }

    //TODOs:
    // - Potentially check the top 10 group result VR, and if they were a pdf or docx, then include first 1-2 nodes of the pdf/docx to always have title/authors available
    //
    /// Perform a proximity vector search on all local & VectorFS-held Vector Resources specified in the JobScope.
    /// Returns the proximity groups of retrieved nodes.
    async fn internal_job_scope_vector_search_groups(
        db: Arc<ShinkaiDB>,
        vector_fs: Arc<VectorFS>,
        job_scope: &JobScope,
        query: Embedding,
        query_text: String,
        num_of_top_results: u64,
        profile: &ShinkaiName,
        include_description: bool,
        generator: RemoteEmbeddingGenerator,
        max_tokens_in_prompt: usize,
    ) -> Result<(Vec<Vec<RetrievedNode>>, HashMap<String, Vec<RetrievedNode>>), ShinkaiDBError> {
        let average_out_deep_search_scores = true;
        let proximity_window_size = Self::determine_proximity_window_size(max_tokens_in_prompt);
        let total_num_of_results = (num_of_top_results * proximity_window_size * 2) + num_of_top_results;
        // Holds the intro text for each VR, where only the ones that have results with top scores will be used
        let mut intro_hashmap: HashMap<String, Vec<RetrievedNode>> = HashMap::new();

        // Setup vars used across searches
        let deep_traversal_options = vec![
            TraversalOption::SetScoringMode(ScoringMode::HierarchicalAverageScoring),
            TraversalOption::SetResultsMode(ResultsMode::ProximitySearch(proximity_window_size, num_of_top_results)),
        ];
        let num_of_resources_to_search_into = 50;
        let mut retrieved_node_groups = Vec::new();

        // VRPack deep vector search
        for entry in &job_scope.local_vrpack {
            let vr_pack_results = entry
                .vrpack
                .dynamic_deep_vector_search_with_vrkai_path_customized(
                    query_text.clone(),
                    num_of_resources_to_search_into,
                    &vec![],
                    None,
                    total_num_of_results,
                    TraversalMethod::Exhaustive,
                    &deep_traversal_options,
                    generator.clone(),
                    average_out_deep_search_scores,
                )
                .await?;

            // Fetch the VRKai intros and add them to hashmap
            let mut bare_results = vec![];
            for (ret_node, path) in vr_pack_results {
                let ref_string = ret_node.resource_header.reference_string();
                if !intro_hashmap.contains_key(&ref_string) {
                    if let Ok(intro_nodes) = entry.vrpack.get_vrkai_intro_ret_nodes(path.clone()) {
                        intro_hashmap.insert(ref_string, intro_nodes);
                    }
                }
                bare_results.push(ret_node);
            }

            let mut groups = RetrievedNode::group_proximity_results(&bare_results)?;
            retrieved_node_groups.append(&mut groups);
        }

        // Folder deep vector search
        {
            for folder in &job_scope.vector_fs_folders {
                let reader = vector_fs
                    .new_reader(profile.clone(), folder.path.clone(), profile.clone())
                    .await?;

                let mut results = vector_fs
                    .deep_vector_search_customized(
                        &reader,
                        query_text.clone(),
                        num_of_resources_to_search_into,
                        total_num_of_results,
                        deep_traversal_options.clone(),
                        average_out_deep_search_scores,
                    )
                    .await?;

                // Fetch the intros
                let mut bare_results = vec![];
                for result in results {
                    let ret_node = result.resource_retrieved_node.clone();
                    let ref_string = ret_node.resource_header.reference_string();
                    if !intro_hashmap.contains_key(&ref_string) {
                        let result_reader = reader
                            .new_reader_copied_data(result.fs_item_path().clone(), &vector_fs)
                            .await?;
                        if let Ok(intro_nodes) = vector_fs._internal_get_vr_intro_ret_nodes(&result_reader).await {
                            intro_hashmap.insert(ref_string, intro_nodes);
                        }
                    }
                    bare_results.push(ret_node);
                }

                let mut groups = RetrievedNode::group_proximity_results(&mut bare_results)?;

                retrieved_node_groups.append(&mut groups);
            }
        }

        // Fetch rest of VRs directly
        let resources = JobManager::fetch_job_scope_direct_resources(db, vector_fs, job_scope, profile).await?;
        shinkai_log(
            ShinkaiLogOption::JobExecution,
            ShinkaiLogLevel::Info,
            &format!("Num of resources fetched: {}", resources.len()),
        );

        // Perform vector search on all direct resources
        for resource in &resources {
            // First get the resource embedding, and score vs the query
            let resource_embedding = resource.as_trait_object().resource_embedding();
            let resource_score = query.score_similarity(&resource_embedding);

            // Do the search
            let mut results = resource.as_trait_object().vector_search_customized(
                query.clone(),
                total_num_of_results,
                TraversalMethod::Exhaustive,
                &deep_traversal_options,
                None,
            );

            // Average out the node scores together with the resource_score
            if average_out_deep_search_scores {
                for ret_node in &mut results {
                    ret_node.score = deep_search_scores_average_out(
                        None,
                        resource_score,
                        resource
                            .as_trait_object()
                            .description()
                            .unwrap_or_else(|| "")
                            .to_string(),
                        ret_node.score,
                        ret_node.node.get_text_content().unwrap_or_else(|_| "").to_string(),
                    );
                }
            }

            // Fetch the intros
            let mut bare_results = vec![];
            for ret_node in results {
                let ref_string = ret_node.resource_header.reference_string();
                if !intro_hashmap.contains_key(&ref_string) {
                    if let Ok(intro_nodes) = resource.as_trait_object().generate_intro_ret_nodes() {
                        intro_hashmap.insert(ref_string, intro_nodes);
                    }
                }
                bare_results.push(ret_node);
            }

            let mut groups = RetrievedNode::group_proximity_results(&mut bare_results)?;
            retrieved_node_groups.append(&mut groups);
        }

        shinkai_log(
            ShinkaiLogOption::JobExecution,
            ShinkaiLogLevel::Info,
            &format!("Num of node groups retrieved: {}", retrieved_node_groups.len()),
        );

        // Sort the retrieved node groups by score, and generate a description if any direct VRs available
        let sorted_retrieved_node_groups =
            RetrievedNode::sort_by_score_groups(&retrieved_node_groups, total_num_of_results);

        Ok((sorted_retrieved_node_groups, intro_hashmap))
    }

    /// Determines the proximity window size based on the max tokens supported by the model
    fn determine_proximity_window_size(max_tokens_in_prompt: usize) -> u64 {
        if max_tokens_in_prompt < 5000 {
            1
        } else if max_tokens_in_prompt < 33000 {
            2
        } else {
            3
        }
    }

    /// If include_description is true then adds the description of the Vector Resource
    /// that the top scored retrieved node is from, by prepending a fake RetrievedNode
    /// with the description inside. Removes the lowest scored node to preserve list length.
    async fn generate_description_retrieved_node(
        include_description: bool,
        top_node: RetrievedNode,
        resources: &[BaseVectorResource],
    ) -> Vec<RetrievedNode> {
        let mut new_nodes = vec![];

        if include_description {
            let resource_header = top_node.resource_header.clone();

            // Iterate through resources until we find one with a matching resource reference string
            for resource in resources {
                if resource.as_trait_object().generate_resource_header().reference_string()
                    == resource_header.reference_string()
                {
                    if let Some(description) = resource.as_trait_object().description() {
                        let description_node = RetrievedNode::new(
                            Node::new_text(String::new(), description.to_string(), None, &vec![]),
                            1.0 as f32,
                            resource_header,
                            top_node.retrieval_path.clone(),
                        );
                        new_nodes.insert(0, description_node);
                        new_nodes.pop(); // Remove the last element to maintain the same length
                    }
                    break;
                }
            }
        }

        new_nodes
    }
}<|MERGE_RESOLUTION|>--- conflicted
+++ resolved
@@ -225,12 +225,8 @@
     /// Perform a vector search on all local & VectorFS-held Vector Resources specified in the JobScope.
     /// If include_description is true then adds the description of the highest scored Vector Resource as an auto-included
     /// RetrievedNode at the front of the returned list.
-<<<<<<< HEAD
+    #[allow(clippy::too_many_arguments)]
     async fn internal_job_scope_vector_search(
-=======
-    #[allow(clippy::too_many_arguments)]
-    pub async fn job_scope_vector_search(
->>>>>>> a0422f4b
         db: Arc<ShinkaiDB>,
         vector_fs: Arc<VectorFS>,
         job_scope: &JobScope,
