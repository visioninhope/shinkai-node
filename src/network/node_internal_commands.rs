--- conflicted
+++ resolved
@@ -561,43 +561,6 @@
         let mut all_models = Vec::new();
 
         for url in urls {
-<<<<<<< HEAD
-            let res = client
-                .get(url)
-                .send()
-                .await
-                .map_err(|e| NodeError {
-                    message: format!("Failed to send request to {}: {}", url, e),
-                })?
-                .json::<serde_json::Value>()
-                .await
-                .map_err(|e| NodeError {
-                    message: format!("Failed to parse response from {}: {}", url, e),
-                })?;
-
-            let models = res["models"].as_array().ok_or_else(|| NodeError {
-                message: format!("Unexpected response format from {}", url),
-            })?;
-
-            let models_with_port: Vec<serde_json::Value> = models
-                .iter()
-                .map(|model| {
-                    let mut model_clone = model.clone();
-                    if let Some(obj) = model_clone.as_object_mut() {
-                        obj.insert(
-                            "port_used".to_string(),
-                            serde_json::Value::String(url.split(':').nth(2).unwrap_or("").to_string()),
-                        );
-                    }
-                    model_clone
-                })
-                .collect();
-
-            all_models.extend(models_with_port);
-        }
-
-        Ok(all_models)
-=======
             let res = client.get(url).send().await;
 
             match res {
@@ -638,7 +601,6 @@
         } else {
             Ok(all_models)
         }
->>>>>>> 15043874
     }
 
     pub async fn internal_add_ollama_models(
@@ -674,14 +636,6 @@
                     .iter()
                     .find(|m| m["name"].as_str() == Some(model))
                     .unwrap();
-<<<<<<< HEAD
-                let external_url = model_data["port_used"].as_str().unwrap_or("http://localhost:11434");
-
-                SerializedAgent {
-                    id: format!("o_{}", sanitized_model), // Uses the extracted model name as id
-                    full_identity_name: ShinkaiName::new(format!("{}/agent/o_{}", requester_profile, sanitized_model))
-                        .expect("Failed to create ShinkaiName"),
-=======
                 let external_url = format!(
                     "http://localhost:{}/api/generate",
                     model_data["port_used"].as_str().unwrap_or("11434")
@@ -694,7 +648,6 @@
                         requester_profile.full_name, sanitized_model
                     ))
                     .expect("Failed to create ShinkaiName"),
->>>>>>> 15043874
                     perform_locally: false,
                     external_url: Some(external_url.to_string()),
                     api_key: Some("".to_string()),
