--- conflicted
+++ resolved
@@ -8,15 +8,10 @@
 image = "0.25.1"
 ocrs = "0.8.0"
 pdfium-render = { version = "=0.8.22" }
-<<<<<<< HEAD
-reqwest = { version = "0.12" }
-rten = { version = "0.10.0" }
-=======
 regex = "1"
 reqwest = { version = "0.11.26" }
 rten = { version = "0.10.0" }
 uuid = { version = "0.8", features = ["v4"] }
->>>>>>> 58c5cfab
 
 [dev-dependencies]
 tokio = { version = "1.36", features = ["full"] }
